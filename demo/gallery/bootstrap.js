// Copyright (C) 2019 Agoric, under Apache License 2.0

import harden from '@agoric/harden';

import { makeGallery } from '../../more/pixels/gallery';

function build(E, log) {
  function testTapFaucet(aliceMaker, gallery) {
    log('starting testTapFaucet');
    const aliceP = E(aliceMaker).make(gallery.userFacet);
    return E(aliceP).doTapFaucet();
  }
  async function testAliceChangesColor(aliceMaker, gallery) {
    log('starting testAliceChangesColor');
    const aliceP = E(aliceMaker).make(gallery.userFacet);
    const alicePixelAmount = await E(aliceP).doChangeColor();
    const rawPixel = alicePixelAmount.quantity[0];
    log(`current color ${gallery.userFacet.getColor(rawPixel.x, rawPixel.y)}`);
    log(`pixel index is ${gallery.adminFacet.reportPosition(rawPixel)}`);
  }
  async function testAliceSendsOnlyUseRight(aliceMaker, bobMaker, gallery) {
    log('starting testAliceSendsOnlyUseRight');
    const aliceP = E(aliceMaker).make(gallery.userFacet);
    const bobP = E(bobMaker).make(gallery.userFacet);
    await E(aliceP).doSendOnlyUseRight(bobP);
  }
  async function testGalleryRevokes(aliceMaker, bobMaker, gallery) {
    log('starting testGalleryRevokes');
    const aliceP = E(aliceMaker).make(gallery.userFacet);
    const rawPixel = await E(aliceP).doTapFaucetAndStore();
    gallery.adminFacet.revokePixel(rawPixel);
    E(aliceP).checkAfterRevoked();
  }
<<<<<<< HEAD
  async function testAliceSellsAndBuys(aliceMaker, bobMaker, gallery) {
    log('starting testAliceSellsAndBuys');
=======
  async function testAliceSellsBack(aliceMaker, gallery) {
    log('starting testAliceSellsBack');
>>>>>>> 4fbdfe7e
    const aliceP = E(aliceMaker).make(gallery.userFacet);
    await E(aliceP).doSellAndBuy();
  }
  async function testAliceSellsToBob(aliceMaker, bobMaker, gallery, handoff) {
    log('starting testAliceSellsToBob');
    const { userFacet, adminFacet } = gallery;
    const aliceP = E(aliceMaker).make(userFacet);
    const bobP = E(bobMaker).make(userFacet);
    const { dustIssuer } = userFacet.getIssuers();
    const aliceDustPurseP = dustIssuer.makeEmptyPurse('Alice dust purse');
    const bobDust = adminFacet.dustMint.mint(37, 'bob purse');
    const {
      aliceRefundP,
      alicePaymentP,
      buyerSeatReceipt,
      contractHostReceipt,
    } = await E(aliceP).doTapFaucetAndOfferViaCorkboard(
      handoff,
      aliceDustPurseP,
    );
    // Don't start Bob until Alice has created and stored the buyerSeat
    const { bobRefundP, bobPixelP } = await Promise.all([
      contractHostReceipt,
      buyerSeatReceipt,
    ]).then(_ => E(bobP).buyFromCorkBoard(handoff, bobDust));
    Promise.all([aliceRefundP, alicePaymentP, bobRefundP, bobPixelP]).then(
      _res => log('++ aliceSellsToBob done'),
      rej => log('++ aliceSellsToBob reject: ', rej),
    );
  }
  async function testAliceSellsToBob(aliceMaker, bobMaker, gallery, handoff) {
    log('starting testAliceSellsToBob');
    const aliceDustPurseP = E(gallery.adminFacet.dustMint).mint(50, 'alice');
    const aliceP = E(aliceMaker).make(gallery.userFacet);
    const bobP = E(bobMaker).make(gallery.userFacet);
    const { pixelRefundP, dustCollectionPurse } =
      await E(aliceP).doTapFaucetAndAddOfferToCorkboard(handoff, aliceDustPurseP);
    const { dustRefundP, exclusivePayment } = await E(bobP).buyFromCorkBoard(handoff);
    const doneP = Promise.all([
      dustRefundP,
      exclusivePayment,
      pixelRefundP,
      dustCollectionPurse,
    ]);
    doneP.then(
      _res => log('++ aliceSellsToBob done'),
      rej => log('++ aliceSellsToBob reject: ', rej),
    );
  }

  const obj0 = {
    async bootstrap(argv, vats) {
      const canvasSize = 10;
      function stateChangeHandler(_newState) {
        // does nothing in this test
      }

      switch (argv[0]) {
        case 'tapFaucet': {
          log('starting tapFaucet');
          const aliceMaker = await E(vats.alice).makeAliceMaker();
          const gallery = makeGallery(E, log, stateChangeHandler, canvasSize);
          log('alice is made');
          return testTapFaucet(aliceMaker, gallery);
        }
        case 'aliceChangesColor': {
          log('starting aliceChangesColor');
          const aliceMaker = await E(vats.alice).makeAliceMaker();
          const gallery = makeGallery(E, log, stateChangeHandler, canvasSize);
          log('alice is made');
          return testAliceChangesColor(aliceMaker, gallery);
        }
        case 'aliceSendsOnlyUseRight': {
          log('starting aliceSendsOnlyUseRight');
          const aliceMaker = await E(vats.alice).makeAliceMaker();
          const bobMaker = await E(vats.bob).makeBobMaker();
          const gallery = makeGallery(E, log, stateChangeHandler, canvasSize);
          log('alice is made');
          return testAliceSendsOnlyUseRight(aliceMaker, bobMaker, gallery);
        }
        case 'galleryRevokes': {
          log('starting galleryRevokes');
          const aliceMaker = await E(vats.alice).makeAliceMaker();
          const bobMaker = await E(vats.bob).makeBobMaker();
          const gallery = makeGallery(E, log, stateChangeHandler, canvasSize);
          return testGalleryRevokes(aliceMaker, bobMaker, gallery);
        }
        case 'aliceSellsAndBuys': {
          log('starting aliceSellsAndBuys');
          const aliceMaker = await E(vats.alice).makeAliceMaker();
          const bobMaker = await E(vats.bob).makeBobMaker();
          const gallery = makeGallery(E, log, stateChangeHandler, canvasSize);
          return testAliceSellsAndBuys(aliceMaker, bobMaker, gallery);
        }
        case 'aliceSellsToBob': {
          log('starting aliceSellsToBob');
          const aliceMaker = await E(vats.alice).makeAliceMaker();
          const gallery = makeGallery(E, log, stateChangeHandler, canvasSize);
          return testAliceSellsBack(aliceMaker, gallery);
        }
        case 'aliceSellsToBob': {
          log('starting aliceSellsToBob');
          const aliceMaker = await E(vats.alice).makeAliceMaker();
          const bobMaker = await E(vats.bob).makeBobMaker();
          const handoffSvc = await E(vats.handoff).makeHandoffService();
          const gallery = makeGallery(E, log, stateChangeHandler, canvasSize);
          return testAliceSellsToBob(aliceMaker, bobMaker, gallery, handoffSvc);
        }
        default: {
          throw new Error(`unrecognized argument value ${argv[0]}`);
        }
      }
    },
  };
  return harden(obj0);
}
harden(build);

function setup(syscall, state, helpers) {
  function log(...args) {
    helpers.log(...args);
    console.log(...args);
  }
  log(`=> setup called`);
  return helpers.makeLiveSlots(
    syscall,
    state,
    E => build(E, log),
    helpers.vatID,
  );
}
export default harden(setup);<|MERGE_RESOLUTION|>--- conflicted
+++ resolved
@@ -31,13 +31,8 @@
     gallery.adminFacet.revokePixel(rawPixel);
     E(aliceP).checkAfterRevoked();
   }
-<<<<<<< HEAD
-  async function testAliceSellsAndBuys(aliceMaker, bobMaker, gallery) {
+  async function testAliceSellsAndBuys(aliceMaker, gallery) {
     log('starting testAliceSellsAndBuys');
-=======
-  async function testAliceSellsBack(aliceMaker, gallery) {
-    log('starting testAliceSellsBack');
->>>>>>> 4fbdfe7e
     const aliceP = E(aliceMaker).make(gallery.userFacet);
     await E(aliceP).doSellAndBuy();
   }
@@ -46,8 +41,8 @@
     const { userFacet, adminFacet } = gallery;
     const aliceP = E(aliceMaker).make(userFacet);
     const bobP = E(bobMaker).make(userFacet);
-    const { dustIssuer } = userFacet.getIssuers();
-    const aliceDustPurseP = dustIssuer.makeEmptyPurse('Alice dust purse');
+    const { dustIssuerP } = userFacet.getIssuers();
+    const aliceDustPurseP = dustIssuerP.makeEmptyPurse('Alice dust purse');
     const bobDust = adminFacet.dustMint.mint(37, 'bob purse');
     const {
       aliceRefundP,
@@ -64,25 +59,6 @@
       buyerSeatReceipt,
     ]).then(_ => E(bobP).buyFromCorkBoard(handoff, bobDust));
     Promise.all([aliceRefundP, alicePaymentP, bobRefundP, bobPixelP]).then(
-      _res => log('++ aliceSellsToBob done'),
-      rej => log('++ aliceSellsToBob reject: ', rej),
-    );
-  }
-  async function testAliceSellsToBob(aliceMaker, bobMaker, gallery, handoff) {
-    log('starting testAliceSellsToBob');
-    const aliceDustPurseP = E(gallery.adminFacet.dustMint).mint(50, 'alice');
-    const aliceP = E(aliceMaker).make(gallery.userFacet);
-    const bobP = E(bobMaker).make(gallery.userFacet);
-    const { pixelRefundP, dustCollectionPurse } =
-      await E(aliceP).doTapFaucetAndAddOfferToCorkboard(handoff, aliceDustPurseP);
-    const { dustRefundP, exclusivePayment } = await E(bobP).buyFromCorkBoard(handoff);
-    const doneP = Promise.all([
-      dustRefundP,
-      exclusivePayment,
-      pixelRefundP,
-      dustCollectionPurse,
-    ]);
-    doneP.then(
       _res => log('++ aliceSellsToBob done'),
       rej => log('++ aliceSellsToBob reject: ', rej),
     );
@@ -135,12 +111,6 @@
         case 'aliceSellsToBob': {
           log('starting aliceSellsToBob');
           const aliceMaker = await E(vats.alice).makeAliceMaker();
-          const gallery = makeGallery(E, log, stateChangeHandler, canvasSize);
-          return testAliceSellsBack(aliceMaker, gallery);
-        }
-        case 'aliceSellsToBob': {
-          log('starting aliceSellsToBob');
-          const aliceMaker = await E(vats.alice).makeAliceMaker();
           const bobMaker = await E(vats.bob).makeBobMaker();
           const handoffSvc = await E(vats.handoff).makeHandoffService();
           const gallery = makeGallery(E, log, stateChangeHandler, canvasSize);
